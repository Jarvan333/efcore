--- conflicted
+++ resolved
@@ -166,7 +166,7 @@
             var sqlTranslatingVisitor
                 = handlerContext.CreateSqlTranslatingVisitor();
 
-            PrepareSelectExpressionForAggregate(handlerContext);
+            PrepareSelectExpressionForAggregate(handlerContext.SelectExpression, handlerContext.QueryModel);
 
             var predicate
                 = sqlTranslatingVisitor.Visit(
@@ -221,7 +221,7 @@
             if (!handlerContext.QueryModelVisitor.RequiresClientProjection
                 && handlerContext.SelectExpression.Projection.Count == 1)
             {
-                PrepareSelectExpressionForAggregate(handlerContext);
+                PrepareSelectExpressionForAggregate(handlerContext.SelectExpression, handlerContext.QueryModel);
 
                 var expression = handlerContext.SelectExpression.Projection.First();
 
@@ -341,7 +341,7 @@
 
         private static Expression HandleCount(HandlerContext handlerContext)
         {
-            PrepareSelectExpressionForAggregate(handlerContext);
+            PrepareSelectExpressionForAggregate(handlerContext.SelectExpression, handlerContext.QueryModel);
 
             handlerContext.SelectExpression
                 .SetProjectionExpression(
@@ -477,7 +477,7 @@
                 && shapedQueryMethod.Method.MethodIsClosedFormOf(
                     handlerContext.QueryModelVisitor.QueryCompilationContext.QueryMethodProvider.ShapedQueryMethod))
             {
-                PrepareSelectExpressionForAggregate(handlerContext);
+                PrepareSelectExpressionForAggregate(handlerContext.SelectExpression, handlerContext.QueryModel);
 
                 // GroupBy Aggregate
                 // TODO: InjectParameters type Expression.
@@ -591,7 +591,7 @@
 
             if (sqlExpression != null)
             {
-                PrepareSelectExpressionForAggregate(handlerContext);
+                PrepareSelectExpressionForAggregate(handlerContext.SelectExpression, handlerContext.QueryModel);
 
                 sqlExpression
                     = sqlTranslatingExpressionVisitor.Visit(groupResultOperator.KeySelector);
@@ -830,7 +830,7 @@
 
         private static Expression HandleLongCount(HandlerContext handlerContext)
         {
-            PrepareSelectExpressionForAggregate(handlerContext);
+            PrepareSelectExpressionForAggregate(handlerContext.SelectExpression, handlerContext.QueryModel);
 
             handlerContext.SelectExpression
                 .SetProjectionExpression(
@@ -849,7 +849,7 @@
             if (!handlerContext.QueryModelVisitor.RequiresClientProjection
                 && handlerContext.SelectExpression.Projection.Count == 1)
             {
-                PrepareSelectExpressionForAggregate(handlerContext);
+                PrepareSelectExpressionForAggregate(handlerContext.SelectExpression, handlerContext.QueryModel);
                 var expression = handlerContext.SelectExpression.Projection.First();
 
                 if (!(expression.RemoveConvert() is SelectExpression))
@@ -878,7 +878,7 @@
             if (!handlerContext.QueryModelVisitor.RequiresClientProjection
                 && handlerContext.SelectExpression.Projection.Count == 1)
             {
-                PrepareSelectExpressionForAggregate(handlerContext);
+                PrepareSelectExpressionForAggregate(handlerContext.SelectExpression, handlerContext.QueryModel);
                 var expression = handlerContext.SelectExpression.Projection.First();
 
                 if (!(expression.RemoveConvert() is SelectExpression))
@@ -967,7 +967,7 @@
             if (!handlerContext.QueryModelVisitor.RequiresClientProjection
                 && handlerContext.SelectExpression.Projection.Count == 1)
             {
-                PrepareSelectExpressionForAggregate(handlerContext);
+                PrepareSelectExpressionForAggregate(handlerContext.SelectExpression, handlerContext.QueryModel);
                 var expression = handlerContext.SelectExpression.Projection.First();
 
                 if (!(expression.RemoveConvert() is SelectExpression))
@@ -989,8 +989,7 @@
                             .MakeGenericMethod(sumExpression.Type.UnwrapNullableType())
                             .Invoke(null, new object[] { handlerContext, /*throwOnNullResult:*/ false });
 
-                    if (handlerContext.QueryModelVisitor.QueryCompilationContext.IsAsyncQuery
-                        && !(AppContext.TryGetSwitch("Microsoft.EntityFrameworkCore.Issue12314", out var isEnabled) && isEnabled))
+                    if (handlerContext.QueryModelVisitor.QueryCompilationContext.IsAsyncQuery)
                     {
                         return sumExpression.Type.IsNullableType()
                             ? Expression.Call(
@@ -1042,27 +1041,20 @@
                     typeof(bool)));
         }
 
-<<<<<<< HEAD
         /// <summary>
         ///     This API supports the Entity Framework Core infrastructure and is not intended to be used
         ///     directly from your code. This API may change or be removed in future releases.
         /// </summary>
-        protected static void PrepareSelectExpressionForAggregate(SelectExpression selectExpression)
-=======
-        private static void PrepareSelectExpressionForAggregate(HandlerContext handlerContext)
->>>>>>> fac2ede6
-        {
-            var legacyBehavior12351 = AppContext.TryGetSwitch("Microsoft.EntityFrameworkCore.Issue12351", out var isEnabled) && isEnabled;
-
-            if (handlerContext.SelectExpression.IsDistinct
-                || handlerContext.SelectExpression.Limit != null
-                || handlerContext.SelectExpression.Offset != null
-                || (handlerContext.SelectExpression.GroupBy.Any()
-                    && !IsGroupByAggregate(handlerContext.QueryModel)
-                    && !legacyBehavior12351))
-            {
-                handlerContext.SelectExpression.PushDownSubquery();
-                handlerContext.SelectExpression.ExplodeStarProjection();
+        protected static void PrepareSelectExpressionForAggregate(SelectExpression selectExpression, QueryModel queryModel)
+        {
+            if (selectExpression.IsDistinct
+                || selectExpression.Limit != null
+                || selectExpression.Offset != null
+                || (selectExpression.GroupBy.Any()
+                    && !IsGroupByAggregate(queryModel)))
+            {
+                selectExpression.PushDownSubquery();
+                selectExpression.ExplodeStarProjection();
             }
         }
 
