--- conflicted
+++ resolved
@@ -138,11 +138,6 @@
                 return result;
             }
 
-<<<<<<< HEAD
-            return TranslationFailed(memberExpression.Expression, innerExpression)
-                ? null
-                : memberExpression.Update(innerExpression);
-=======
             static bool shouldApplyNullProtectionForMemberAccess(Type callerType, string memberName)
                 => !(callerType.IsGenericType
                     && callerType.GetGenericTypeDefinition() == typeof(Nullable<>)
@@ -162,7 +157,6 @@
             }
 
             return updatedMemberExpression;
->>>>>>> b9f518ea
         }
 
         private bool TryBindMember(Expression source, MemberIdentity memberIdentity, Type type, out Expression result)
@@ -194,12 +188,6 @@
                     }
                 }
 
-<<<<<<< HEAD
-                var result = entityProjection.BindProperty(entityType.FindProperty(propertyName));
-                return result.Type == type
-                    ? result
-                    : Expression.Convert(result, type);
-=======
                 var property = memberIdentity.MemberInfo != null
                     ? entityType.FindProperty(memberIdentity.MemberInfo)
                     : entityType.FindProperty(memberIdentity.Name);
@@ -221,14 +209,11 @@
                 }
 
                 return true;
->>>>>>> b9f518ea
             }
 
             return false;
         }
 
-<<<<<<< HEAD
-=======
         private static bool IsConvertedToNullable(Expression result, Expression original)
             => result.Type.IsNullableType()
             && !original.Type.IsNullableType()
@@ -266,7 +251,6 @@
             throw new InvalidOperationException(CoreStrings.TranslationFailed(methodCallExpression.Print()));
         }
 
->>>>>>> b9f518ea
         protected override Expression VisitMethodCall(MethodCallExpression methodCallExpression)
         {
             if (methodCallExpression.Method.IsGenericMethod
@@ -419,8 +403,6 @@
                     return null;
                 }
 
-<<<<<<< HEAD
-=======
                 // if the nullability of arguments change, we have no easy/reliable way to adjust the actual methodInfo to match the new type,
                 // so we are forced to cast back to the original type
                 if (IsConvertedToNullable(argument, methodCallExpression.Arguments[i])
@@ -429,7 +411,6 @@
                     argument = ConvertToNonNullable(argument);
                 }
 
->>>>>>> b9f518ea
                 arguments[i] = argument;
             }
 
