// Copyright (c) .NET Foundation. All rights reserved.
// Licensed under the Apache License, Version 2.0. See License.txt in the project root for license information.

using System;
<<<<<<< HEAD
using Microsoft.EntityFrameworkCore.Internal;
using Microsoft.EntityFrameworkCore.TestUtilities;
using Microsoft.Extensions.DependencyInjection;
=======
using System.Collections.Generic;
using System.Diagnostics;
using Microsoft.EntityFrameworkCore.Infrastructure;
using Microsoft.EntityFrameworkCore.Infrastructure.Internal;
using Microsoft.EntityFrameworkCore.Internal;
using Microsoft.EntityFrameworkCore.Migrations.Internal;
using Microsoft.EntityFrameworkCore.Relational.Tests.TestUtilities;
using Microsoft.EntityFrameworkCore.Relational.Tests.TestUtilities.FakeProvider;
using Microsoft.EntityFrameworkCore.Storage;
using Microsoft.EntityFrameworkCore.Storage.Internal;
using Microsoft.EntityFrameworkCore.TestUtilities;
using Microsoft.EntityFrameworkCore.TestUtilities.FakeProvider;
using Microsoft.EntityFrameworkCore.Update;
using Moq;
>>>>>>> 6d9007d1
using Xunit;

namespace Microsoft.EntityFrameworkCore.Migrations
{
    public class SqliteHistoryRepositoryTest
    {
        private static string EOL => Environment.NewLine;

        [Fact]
        public void GetCreateScript_works()
        {
            var sql = CreateHistoryRepository().GetCreateScript();

            Assert.Equal(
                "CREATE TABLE \"__EFMigrationsHistory\" (" + EOL +
                "    \"MigrationId\" TEXT NOT NULL CONSTRAINT \"PK___EFMigrationsHistory\" PRIMARY KEY," + EOL +
                "    \"ProductVersion\" TEXT NOT NULL" + EOL +
                ");" + EOL,
                sql);
        }

        [Fact]
        public void GetCreateIfNotExistsScript_works()
        {
            var sql = CreateHistoryRepository().GetCreateIfNotExistsScript();

            Assert.Equal(
                "CREATE TABLE IF NOT EXISTS \"__EFMigrationsHistory\" (" + EOL +
                "    \"MigrationId\" TEXT NOT NULL CONSTRAINT \"PK___EFMigrationsHistory\" PRIMARY KEY," + EOL +
                "    \"ProductVersion\" TEXT NOT NULL" + EOL +
                ");" + EOL,
                sql);
        }

        [Fact]
        public void GetDeleteScript_works()
        {
            var sql = CreateHistoryRepository().GetDeleteScript("Migration1");

            Assert.Equal(
                "DELETE FROM \"__EFMigrationsHistory\"" + EOL +
                "WHERE \"MigrationId\" = 'Migration1';" + EOL,
                sql);
        }

        [Fact]
        public void GetInsertScript_works()
        {
            var sql = CreateHistoryRepository().GetInsertScript(
                new HistoryRow("Migration1", "7.0.0"));

            Assert.Equal(
                "INSERT INTO \"__EFMigrationsHistory\" (\"MigrationId\", \"ProductVersion\")" + EOL +
                "VALUES ('Migration1', '7.0.0');" + EOL,
                sql);
        }

        [Fact]
        public void GetBeginIfNotExistsScript_works()
        {
            var repository = CreateHistoryRepository();
            var ex = Assert.Throws<NotSupportedException>(() => repository.GetBeginIfNotExistsScript("Migration1"));

            Assert.Equal(SqliteStrings.MigrationScriptGenerationNotSupported, ex.Message);
        }

        [Fact]
        public void GetBeginIfExistsScript_works()
        {
            var repository = CreateHistoryRepository();
            var ex = Assert.Throws<NotSupportedException>(() => repository.GetBeginIfExistsScript("Migration1"));

            Assert.Equal(SqliteStrings.MigrationScriptGenerationNotSupported, ex.Message);
        }

        [Fact]
        public void GetEndIfScript_works()
        {
            var repository = CreateHistoryRepository();
            var ex = Assert.Throws<NotSupportedException>(() => repository.GetEndIfScript());

            Assert.Equal(SqliteStrings.MigrationScriptGenerationNotSupported, ex.Message);
        }

        private static IHistoryRepository CreateHistoryRepository()
<<<<<<< HEAD
            => SqliteTestHelpers.Instance.CreateContextServices()
                .GetRequiredService<IHistoryRepository>();
=======
        {
            var sqlGenerator = new SqliteSqlGenerationHelper(new RelationalSqlGenerationHelperDependencies());
            var typeMapper = new SqliteTypeMapper(new RelationalTypeMapperDependencies());

            return new SqliteHistoryRepository(
                new HistoryRepositoryDependencies(
                    Mock.Of<IRelationalDatabaseCreator>(),
                    Mock.Of<IRawSqlCommandBuilder>(),
                    Mock.Of<IRelationalConnection>(),
                    new DbContextOptions<DbContext>(
                        new Dictionary<Type, IDbContextOptionsExtension>
                        {
                            { typeof(SqliteOptionsExtension), new SqliteOptionsExtension() }
                        }),
                    new MigrationsModelDiffer(
                        typeMapper,
                        new SqliteMigrationsAnnotationProvider(new MigrationsAnnotationProviderDependencies()),
                        new FakeStateManager(),
                        RelationalTestHelpers.Instance.CreateCommandBatchPreparer()),
                    new SqliteMigrationsSqlGenerator(
                        new MigrationsSqlGeneratorDependencies(
                            new RelationalCommandBuilderFactory(
                                new FakeDiagnosticsLogger<DbLoggerCategory.Database.Command>(),
                                typeMapper),
                            new FakeSqlGenerator(
                                new UpdateSqlGeneratorDependencies(
                                    new RelationalSqlGenerationHelper(
                                        new RelationalSqlGenerationHelperDependencies()),
                                    typeMapper)),
                            new SqliteSqlGenerationHelper(new RelationalSqlGenerationHelperDependencies()),
                            typeMapper)),
                    sqlGenerator));
        }

        private class Context : DbContext
        {
        }
>>>>>>> 6d9007d1
    }
}<|MERGE_RESOLUTION|>--- conflicted
+++ resolved
@@ -2,28 +2,12 @@
 // Licensed under the Apache License, Version 2.0. See License.txt in the project root for license information.
 
 using System;
-<<<<<<< HEAD
 using Microsoft.EntityFrameworkCore.Internal;
 using Microsoft.EntityFrameworkCore.TestUtilities;
 using Microsoft.Extensions.DependencyInjection;
-=======
-using System.Collections.Generic;
-using System.Diagnostics;
-using Microsoft.EntityFrameworkCore.Infrastructure;
-using Microsoft.EntityFrameworkCore.Infrastructure.Internal;
-using Microsoft.EntityFrameworkCore.Internal;
-using Microsoft.EntityFrameworkCore.Migrations.Internal;
-using Microsoft.EntityFrameworkCore.Relational.Tests.TestUtilities;
-using Microsoft.EntityFrameworkCore.Relational.Tests.TestUtilities.FakeProvider;
-using Microsoft.EntityFrameworkCore.Storage;
-using Microsoft.EntityFrameworkCore.Storage.Internal;
-using Microsoft.EntityFrameworkCore.TestUtilities;
-using Microsoft.EntityFrameworkCore.TestUtilities.FakeProvider;
-using Microsoft.EntityFrameworkCore.Update;
-using Moq;
->>>>>>> 6d9007d1
 using Xunit;
 
+// ReSharper disable InconsistentNaming
 namespace Microsoft.EntityFrameworkCore.Migrations
 {
     public class SqliteHistoryRepositoryTest
@@ -107,47 +91,7 @@
         }
 
         private static IHistoryRepository CreateHistoryRepository()
-<<<<<<< HEAD
             => SqliteTestHelpers.Instance.CreateContextServices()
                 .GetRequiredService<IHistoryRepository>();
-=======
-        {
-            var sqlGenerator = new SqliteSqlGenerationHelper(new RelationalSqlGenerationHelperDependencies());
-            var typeMapper = new SqliteTypeMapper(new RelationalTypeMapperDependencies());
-
-            return new SqliteHistoryRepository(
-                new HistoryRepositoryDependencies(
-                    Mock.Of<IRelationalDatabaseCreator>(),
-                    Mock.Of<IRawSqlCommandBuilder>(),
-                    Mock.Of<IRelationalConnection>(),
-                    new DbContextOptions<DbContext>(
-                        new Dictionary<Type, IDbContextOptionsExtension>
-                        {
-                            { typeof(SqliteOptionsExtension), new SqliteOptionsExtension() }
-                        }),
-                    new MigrationsModelDiffer(
-                        typeMapper,
-                        new SqliteMigrationsAnnotationProvider(new MigrationsAnnotationProviderDependencies()),
-                        new FakeStateManager(),
-                        RelationalTestHelpers.Instance.CreateCommandBatchPreparer()),
-                    new SqliteMigrationsSqlGenerator(
-                        new MigrationsSqlGeneratorDependencies(
-                            new RelationalCommandBuilderFactory(
-                                new FakeDiagnosticsLogger<DbLoggerCategory.Database.Command>(),
-                                typeMapper),
-                            new FakeSqlGenerator(
-                                new UpdateSqlGeneratorDependencies(
-                                    new RelationalSqlGenerationHelper(
-                                        new RelationalSqlGenerationHelperDependencies()),
-                                    typeMapper)),
-                            new SqliteSqlGenerationHelper(new RelationalSqlGenerationHelperDependencies()),
-                            typeMapper)),
-                    sqlGenerator));
-        }
-
-        private class Context : DbContext
-        {
-        }
->>>>>>> 6d9007d1
     }
 }