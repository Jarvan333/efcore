--- conflicted
+++ resolved
@@ -615,12 +615,7 @@
         public virtual async Task Where_subquery_correlated_client_eval(bool isAsync)
         {
             Assert.Equal(
-<<<<<<< HEAD
-                CoreStrings.TranslationFailed(
-                    "(c0) => EntityShaperExpression:     EntityType: Customer    ValueBufferExpression:         ProjectionBindingExpression: EmptyProjectionMember    IsNullable: False.CustomerID == c0.CustomerID && c0.IsLondon"),
-=======
                 CoreStrings.TranslationFailed("Any<Customer>(    source: DbSet<Customer>,     predicate: (c0) => EntityShaperExpression:         EntityType: Customer        ValueBufferExpression:             ProjectionBindingExpression: EmptyProjectionMember        IsNullable: False    .CustomerID == c0.CustomerID && c0.IsLondon)"),
->>>>>>> b9f518ea
                 RemoveNewLines(
                     (await Assert.ThrowsAsync<InvalidOperationException>(
                         () => AssertQuery<Customer>(
@@ -677,12 +672,7 @@
         public virtual async Task Where_client_deep_inside_predicate_and_server_top_level(bool isAsync)
         {
             Assert.Equal(
-<<<<<<< HEAD
-                CoreStrings.TranslationFailed(
-                    "(c) => c.CustomerID != \"ALFKI\" && c.CustomerID == \"MAUMAR\" || c.CustomerID != \"AROUT\" && c.IsLondon"),
-=======
                 CoreStrings.TranslationFailed("Where<Customer>(    source: DbSet<Customer>,     predicate: (c) => c.CustomerID != \"ALFKI\" && c.CustomerID == \"MAUMAR\" || c.CustomerID != \"AROUT\" && c.IsLondon)"),
->>>>>>> b9f518ea
                 RemoveNewLines(
                     (await Assert.ThrowsAsync<InvalidOperationException>(
                         () => AssertQuery<Customer>(
