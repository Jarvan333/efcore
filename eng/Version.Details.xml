<?xml version="1.0" encoding="utf-8"?>
<Dependencies>
  <ProductDependencies>
    <Dependency Name="Microsoft.CSharp" Version="4.7.0" Pinned="true">
      <Uri>https://github.com/dotnet/corefx</Uri>
      <Sha>0f7f38c4fd323b26da10cce95f857f77f0f09b48</Sha>
    </Dependency>
    <Dependency Name="Microsoft.DotNet.PlatformAbstractions" Version="3.1.0" Pinned="true" CoherentParentDependency="Microsoft.Extensions.Logging">
      <Uri>https://github.com/dotnet/core-setup</Uri>
      <Sha>65f04fb6db7a5e198d05dbebd5c4ad21eb018f89</Sha>
    </Dependency>
    <Dependency Name="Microsoft.Extensions.Caching.Memory" Version="3.1.0" Pinned="true">
      <Uri>https://github.com/aspnet/Extensions</Uri>
      <Sha>4e1be2fb546751c773968d7b40ff7f4b62887153</Sha>
    </Dependency>
    <Dependency Name="Microsoft.Extensions.Configuration.EnvironmentVariables" Version="3.1.0" Pinned="true">
      <Uri>https://github.com/aspnet/Extensions</Uri>
      <Sha>4e1be2fb546751c773968d7b40ff7f4b62887153</Sha>
    </Dependency>
    <Dependency Name="Microsoft.Extensions.Configuration.Json" Version="3.1.0" Pinned="true">
      <Uri>https://github.com/aspnet/Extensions</Uri>
      <Sha>4e1be2fb546751c773968d7b40ff7f4b62887153</Sha>
    </Dependency>
    <Dependency Name="Microsoft.Extensions.Configuration" Version="3.1.0" Pinned="true">
      <Uri>https://github.com/aspnet/Extensions</Uri>
      <Sha>4e1be2fb546751c773968d7b40ff7f4b62887153</Sha>
    </Dependency>
    <Dependency Name="Microsoft.Extensions.DependencyInjection" Version="3.1.0" Pinned="true">
      <Uri>https://github.com/aspnet/Extensions</Uri>
      <Sha>4e1be2fb546751c773968d7b40ff7f4b62887153</Sha>
    </Dependency>
    <Dependency Name="Microsoft.Extensions.DependencyModel" Version="3.1.0" Pinned="true" CoherentParentDependency="Microsoft.Extensions.Logging">
      <Uri>https://github.com/dotnet/core-setup</Uri>
      <Sha>65f04fb6db7a5e198d05dbebd5c4ad21eb018f89</Sha>
    </Dependency>
    <Dependency Name="Microsoft.Extensions.HostFactoryResolver.Sources" Version="3.1.0-rtm.19565.4" Pinned="true">
      <Uri>https://github.com/aspnet/Extensions</Uri>
      <Sha>4e1be2fb546751c773968d7b40ff7f4b62887153</Sha>
    </Dependency>
    <Dependency Name="Microsoft.Extensions.Logging" Version="3.1.0" Pinned="true">
      <Uri>https://github.com/aspnet/Extensions</Uri>
      <Sha>4e1be2fb546751c773968d7b40ff7f4b62887153</Sha>
    </Dependency>
    <Dependency Name="Microsoft.NETCore.App.Runtime.win-x64" Version="3.1.0" Pinned="true" CoherentParentDependency="Microsoft.Extensions.Logging">
      <Uri>https://github.com/dotnet/core-setup</Uri>
<<<<<<< HEAD
      <Sha>f3f2dd583fffa254015fc21ff0e45784b333256d</Sha>
    </Dependency>
    <Dependency Name="Microsoft.NETCore.App.Internal" Version="3.1.1-servicing.19576.9" CoherentParentDependency="Microsoft.Extensions.Logging">
      <Uri>https://github.com/dotnet/core-setup</Uri>
      <Sha>f3f2dd583fffa254015fc21ff0e45784b333256d</Sha>
    </Dependency>
    <Dependency Name="NETStandard.Library.Ref" Version="2.1.0" Pinned="true">
      <Uri>https://github.com/dotnet/core-setup</Uri>
      <Sha>7d57652f33493fa022125b7f63aad0d70c52d810</Sha>
=======
      <Sha>65f04fb6db7a5e198d05dbebd5c4ad21eb018f89</Sha>
>>>>>>> 9abd61d3
    </Dependency>
    <Dependency Name="System.Collections.Immutable" Version="1.7.0" Pinned="true" CoherentParentDependency="Microsoft.NETCore.App.Runtime.win-x64">
      <Uri>https://github.com/dotnet/corefx</Uri>
      <Sha>0f7f38c4fd323b26da10cce95f857f77f0f09b48</Sha>
    </Dependency>
    <Dependency Name="System.ComponentModel.Annotations" Version="4.7.0" Pinned="true" CoherentParentDependency="Microsoft.NETCore.App.Runtime.win-x64">
      <Uri>https://github.com/dotnet/corefx</Uri>
      <Sha>0f7f38c4fd323b26da10cce95f857f77f0f09b48</Sha>
    </Dependency>
    <Dependency Name="System.Diagnostics.DiagnosticSource" Version="4.7.0" Pinned="true" CoherentParentDependency="Microsoft.NETCore.App.Runtime.win-x64">
      <Uri>https://github.com/dotnet/corefx</Uri>
      <Sha>0f7f38c4fd323b26da10cce95f857f77f0f09b48</Sha>
    </Dependency>
  </ProductDependencies>
  <ToolsetDependencies>
    <Dependency Name="Microsoft.DotNet.Arcade.Sdk" Version="5.0.0-beta.19601.1">
      <Uri>https://github.com/dotnet/arcade</Uri>
      <Sha>c0b56ff3569e3c7475070486c40543ea4c6f6dc7</Sha>
    </Dependency>
  </ToolsetDependencies>
</Dependencies><|MERGE_RESOLUTION|>--- conflicted
+++ resolved
@@ -43,7 +43,6 @@
     </Dependency>
     <Dependency Name="Microsoft.NETCore.App.Runtime.win-x64" Version="3.1.0" Pinned="true" CoherentParentDependency="Microsoft.Extensions.Logging">
       <Uri>https://github.com/dotnet/core-setup</Uri>
-<<<<<<< HEAD
       <Sha>f3f2dd583fffa254015fc21ff0e45784b333256d</Sha>
     </Dependency>
     <Dependency Name="Microsoft.NETCore.App.Internal" Version="3.1.1-servicing.19576.9" CoherentParentDependency="Microsoft.Extensions.Logging">
@@ -53,9 +52,6 @@
     <Dependency Name="NETStandard.Library.Ref" Version="2.1.0" Pinned="true">
       <Uri>https://github.com/dotnet/core-setup</Uri>
       <Sha>7d57652f33493fa022125b7f63aad0d70c52d810</Sha>
-=======
-      <Sha>65f04fb6db7a5e198d05dbebd5c4ad21eb018f89</Sha>
->>>>>>> 9abd61d3
     </Dependency>
     <Dependency Name="System.Collections.Immutable" Version="1.7.0" Pinned="true" CoherentParentDependency="Microsoft.NETCore.App.Runtime.win-x64">
       <Uri>https://github.com/dotnet/corefx</Uri>
